--- conflicted
+++ resolved
@@ -33,9 +33,6 @@
 func (c *fullSyncTaskHandler) sync(ctx context.Context, c1zPath string) error {
 	l := ctxzap.Extract(ctx).With(zap.String("task_id", c.task.GetId()), zap.Stringer("task_type", tasks.GetType(c.task)))
 
-<<<<<<< HEAD
-	syncer, err := sdkSync.NewSyncer(ctx, c.helpers.ConnectorClient(), sdkSync.WithC1ZPath(c1zPath), sdkSync.WithTmpDir(c.helpers.TempDir()))
-=======
 	syncOpts := []sdkSync.SyncOpt{
 		sdkSync.WithC1ZPath(c1zPath),
 		sdkSync.WithTmpDir(c.helpers.TempDir()),
@@ -46,7 +43,6 @@
 	}
 
 	syncer, err := sdkSync.NewSyncer(ctx, c.helpers.ConnectorClient(), syncOpts...)
->>>>>>> b060227c
 	if err != nil {
 		l.Error("failed to create syncer", zap.Error(err))
 		return err
